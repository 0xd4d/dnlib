// dnlib: See LICENSE.txt for more info

using System;
using System.Collections.Generic;
using dnlib.DotNet.Emit;

namespace dnlib.DotNet.Pdb {
	/// <summary>
	/// Custom debug info kind
	/// </summary>
	/// <remarks>See <c>CustomDebugInfoKind</c> in Roslyn source code</remarks>
	public enum PdbCustomDebugInfoKind {
		/// <summary>
		/// <see cref="PdbUsingGroupsCustomDebugInfo"/>
		/// </summary>
		UsingGroups,

		/// <summary>
		/// <see cref="PdbForwardMethodInfoCustomDebugInfo"/>
		/// </summary>
		ForwardMethodInfo,

		/// <summary>
		/// <see cref="PdbForwardModuleInfoCustomDebugInfo"/>
		/// </summary>
		ForwardModuleInfo,

		/// <summary>
		/// <see cref="PdbStateMachineHoistedLocalScopesCustomDebugInfo"/>
		/// </summary>
		StateMachineHoistedLocalScopes,

		/// <summary>
		/// <see cref="PdbStateMachineTypeNameCustomDebugInfo"/>
		/// </summary>
		StateMachineTypeName,

		/// <summary>
		/// <see cref="PdbDynamicLocalsCustomDebugInfo"/>
		/// </summary>
		DynamicLocals,

		/// <summary>
		/// <see cref="PdbEditAndContinueLocalSlotMapCustomDebugInfo"/>
		/// </summary>
		EditAndContinueLocalSlotMap,

		/// <summary>
		/// <see cref="PdbEditAndContinueLambdaMapCustomDebugInfo"/>
		/// </summary>
		EditAndContinueLambdaMap,

		/// <summary>
		/// <see cref="PdbTupleElementNamesCustomDebugInfo"/>
		/// </summary>
		TupleElementNames,

		// Values 0x00-0xFF are reserved for Windows PDB CDIs.

		/// <summary>
		/// Unknown
		/// </summary>
		Unknown = int.MinValue,

		/// <summary>
		/// <see cref="PortablePdbTupleElementNamesCustomDebugInfo"/>
		/// </summary>
		TupleElementNames_PortablePdb,

		/// <summary>
		/// <see cref="PdbDefaultNamespaceCustomDebugInfo"/>
		/// </summary>
		DefaultNamespace,

		/// <summary>
		/// <see cref="PdbDynamicLocalVariablesCustomDebugInfo"/>
		/// </summary>
		DynamicLocalVariables,

		/// <summary>
		/// <see cref="PdbEmbeddedSourceCustomDebugInfo"/>
		/// </summary>
		EmbeddedSource,

		/// <summary>
		/// <see cref="PdbSourceLinkCustomDebugInfo"/>
		/// </summary>
		SourceLink,

		/// <summary>
		/// <see cref="PdbSourceServerCustomDebugInfo"/>
		/// </summary>
		SourceServer,

		/// <summary>
		/// <see cref="PdbAsyncMethodCustomDebugInfo"/>
		/// </summary>
		AsyncMethod,

		/// <summary>
		/// <see cref="PdbIteratorMethodCustomDebugInfo"/>
		/// </summary>
		IteratorMethod,
	}

	/// <summary>
	/// Base class of custom debug info added to the PDB file by the compiler
	/// </summary>
	public abstract class PdbCustomDebugInfo {
		/// <summary>
		/// Gets the custom debug info kind
		/// </summary>
		public abstract PdbCustomDebugInfoKind Kind { get; }

		/// <summary>
		/// Gets the custom debug info guid, see <see cref="CustomDebugInfoGuids"/>
		/// </summary>
		public abstract Guid Guid { get; }
	}

	/// <summary>
	/// Unknown custom debug info. If you see an instance of this class, you're using an old dnlib version or
	/// dnlib hasn't been updated to support this new custom debug info kind.
	/// </summary>
	public sealed class PdbUnknownCustomDebugInfo : PdbCustomDebugInfo {
		readonly PdbCustomDebugInfoKind kind;
		readonly Guid guid;
		readonly byte[] data;

		/// <summary>
		/// Gets the custom debug info kind
		/// </summary>
		public override PdbCustomDebugInfoKind Kind => kind;

		/// <summary>
		/// Gets the custom debug info guid, see <see cref="CustomDebugInfoGuids"/>
		/// </summary>
		public override Guid Guid => guid;

		/// <summary>
		/// Gets the data
		/// </summary>
		public byte[] Data => data;

		/// <summary>
		/// Constructor
		/// </summary>
		/// <param name="kind">Custom debug info kind</param>
		/// <param name="data">Raw custom debug info data</param>
		public PdbUnknownCustomDebugInfo(PdbCustomDebugInfoKind kind, byte[] data) {
			this.kind = kind;
			this.data = data ?? throw new ArgumentNullException(nameof(data));
			guid = Guid.Empty;
		}

		/// <summary>
		/// Constructor
		/// </summary>
		/// <param name="guid">Custom debug info guid</param>
		/// <param name="data">Raw custom debug info data</param>
		public PdbUnknownCustomDebugInfo(Guid guid, byte[] data) {
			kind = PdbCustomDebugInfoKind.Unknown;
			this.data = data ?? throw new ArgumentNullException(nameof(data));
			this.guid = guid;
		}
	}

	/// <summary>
	/// Contains sizes of using groups
	/// </summary>
	public sealed class PdbUsingGroupsCustomDebugInfo : PdbCustomDebugInfo {
		readonly IList<ushort> usingCounts;

		/// <summary>
		/// Returns <see cref="PdbCustomDebugInfoKind.UsingGroups"/>
		/// </summary>
		public override PdbCustomDebugInfoKind Kind => PdbCustomDebugInfoKind.UsingGroups;

		/// <summary>
		/// Gets the custom debug info guid, see <see cref="CustomDebugInfoGuids"/>
		/// </summary>
		public override Guid Guid => Guid.Empty;

		/// <summary>
		/// Gets the using counts
		/// </summary>
		public IList<ushort> UsingCounts => usingCounts;

		/// <summary>
		/// Constructor
		/// </summary>
		public PdbUsingGroupsCustomDebugInfo() => usingCounts = new List<ushort>();

		/// <summary>
		/// Constructor
		/// </summary>
		/// <param name="capacity">Initial capacity of <see cref="UsingCounts"/></param>
		public PdbUsingGroupsCustomDebugInfo(int capacity) => usingCounts = new List<ushort>(capacity);
	}

	/// <summary>
	/// Contains a reference to another method that contains the import strings
	/// </summary>
	public sealed class PdbForwardMethodInfoCustomDebugInfo : PdbCustomDebugInfo {
		IMethodDefOrRef method;

		/// <summary>
		/// Returns <see cref="PdbCustomDebugInfoKind.ForwardMethodInfo"/>
		/// </summary>
		public override PdbCustomDebugInfoKind Kind => PdbCustomDebugInfoKind.ForwardMethodInfo;

		/// <summary>
		/// Gets the custom debug info guid, see <see cref="CustomDebugInfoGuids"/>
		/// </summary>
		public override Guid Guid => Guid.Empty;

		/// <summary>
		/// Gets/sets the referenced method
		/// </summary>
		public IMethodDefOrRef Method {
			get => method;
			set => method = value;
		}

		/// <summary>
		/// Constructor
		/// </summary>
		public PdbForwardMethodInfoCustomDebugInfo() {
		}

		/// <summary>
		/// Constructor
		/// </summary>
		/// <param name="method">The referenced method</param>
		public PdbForwardMethodInfoCustomDebugInfo(IMethodDefOrRef method) => this.method = method;
	}

	/// <summary>
	/// Contains a reference to another method that contains the per-module debug info (assembly reference aliases)
	/// </summary>
	public sealed class PdbForwardModuleInfoCustomDebugInfo : PdbCustomDebugInfo {
		IMethodDefOrRef method;

		/// <summary>
		/// Returns <see cref="PdbCustomDebugInfoKind.ForwardModuleInfo"/>
		/// </summary>
		public override PdbCustomDebugInfoKind Kind => PdbCustomDebugInfoKind.ForwardModuleInfo;

		/// <summary>
		/// Gets the custom debug info guid, see <see cref="CustomDebugInfoGuids"/>
		/// </summary>
		public override Guid Guid => Guid.Empty;

		/// <summary>
		/// Gets/sets the referenced method
		/// </summary>
		public IMethodDefOrRef Method {
			get => method;
			set => method = value;
		}

		/// <summary>
		/// Constructor
		/// </summary>
		public PdbForwardModuleInfoCustomDebugInfo() {
		}

		/// <summary>
		/// Constructor
		/// </summary>
		/// <param name="method">The referenced method</param>
		public PdbForwardModuleInfoCustomDebugInfo(IMethodDefOrRef method) => this.method = method;
	}

	/// <summary>
	/// State machine hosted local scope info
	/// </summary>
	public struct StateMachineHoistedLocalScope {
		/// <summary>
		/// true if it's a syntesized local (<see cref="Start"/> and <see cref="End"/> are both null)
		/// </summary>
<<<<<<< HEAD
		public readonly bool IsSynthesizedLocal => Start == null && End == null;
=======
		public bool IsSynthesizedLocal => Start is null && End is null;
>>>>>>> b4843c7c

		/// <summary>
		/// The instruction of the first operation in the scope. Can be null if it's a synthesized local
		/// </summary>
		public Instruction Start;

		/// <summary>
		/// The instruction of the first operation outside of the scope or null if it ends at the last instruction in the body.
		/// Can also be null if it's a synthesized local (in which case <see cref="Start"/> is also null, see <see cref="IsSynthesizedLocal"/>)
		/// </summary>
		public Instruction End;

		/// <summary>
		/// Constructor
		/// </summary>
		/// <param name="start">Start of the scope</param>
		/// <param name="end">First instruction after the end of the scope</param>
		public StateMachineHoistedLocalScope(Instruction start, Instruction end) {
			Start = start;
			End = end;
		}
	}

	/// <summary>
	/// Contains local scopes for state machine hoisted local variables.
	/// </summary>
	public sealed class PdbStateMachineHoistedLocalScopesCustomDebugInfo : PdbCustomDebugInfo {
		readonly IList<StateMachineHoistedLocalScope> scopes;

		/// <summary>
		/// Returns <see cref="PdbCustomDebugInfoKind.StateMachineHoistedLocalScopes"/>
		/// </summary>
		public override PdbCustomDebugInfoKind Kind => PdbCustomDebugInfoKind.StateMachineHoistedLocalScopes;

		/// <summary>
		/// Gets the custom debug info guid, see <see cref="CustomDebugInfoGuids"/>
		/// </summary>
		public override Guid Guid => CustomDebugInfoGuids.StateMachineHoistedLocalScopes;

		/// <summary>
		/// Gets the scopes
		/// </summary>
		public IList<StateMachineHoistedLocalScope> Scopes => scopes;

		/// <summary>
		/// Constructor
		/// </summary>
		public PdbStateMachineHoistedLocalScopesCustomDebugInfo() => scopes = new List<StateMachineHoistedLocalScope>();

		/// <summary>
		/// Constructor
		/// </summary>
		/// <param name="capacity">Initial capacity of <see cref="Scopes"/></param>
		public PdbStateMachineHoistedLocalScopesCustomDebugInfo(int capacity) => scopes = new List<StateMachineHoistedLocalScope>(capacity);
	}

	/// <summary>
	/// Contains the state machine type
	/// </summary>
	public sealed class PdbStateMachineTypeNameCustomDebugInfo : PdbCustomDebugInfo {
		/// <summary>
		/// Returns <see cref="PdbCustomDebugInfoKind.StateMachineTypeName"/>
		/// </summary>
		public override PdbCustomDebugInfoKind Kind => PdbCustomDebugInfoKind.StateMachineTypeName;

		/// <summary>
		/// Gets the custom debug info guid, see <see cref="CustomDebugInfoGuids"/>
		/// </summary>
		public override Guid Guid => Guid.Empty;

		/// <summary>
		/// Gets/sets the state machine type
		/// </summary>
		public TypeDef Type { get; set; }

		/// <summary>
		/// Constructor
		/// </summary>
		public PdbStateMachineTypeNameCustomDebugInfo() {
		}

		/// <summary>
		/// Constructor
		/// </summary>
		/// <param name="type">State machine type</param>
		public PdbStateMachineTypeNameCustomDebugInfo(TypeDef type) => Type = type;
	}

	/// <summary>
	/// Contains dynamic flags for local variables and constants
	/// </summary>
	public sealed class PdbDynamicLocalsCustomDebugInfo : PdbCustomDebugInfo {
		readonly IList<PdbDynamicLocal> locals;

		/// <summary>
		/// Returns <see cref="PdbCustomDebugInfoKind.DynamicLocals"/>
		/// </summary>
		public override PdbCustomDebugInfoKind Kind => PdbCustomDebugInfoKind.DynamicLocals;

		/// <summary>
		/// Gets the custom debug info guid, see <see cref="CustomDebugInfoGuids"/>
		/// </summary>
		public override Guid Guid => Guid.Empty;

		/// <summary>
		/// Gets the dynamic locals
		/// </summary>
		public IList<PdbDynamicLocal> Locals => locals;

		/// <summary>
		/// Constructor
		/// </summary>
		public PdbDynamicLocalsCustomDebugInfo() => locals = new List<PdbDynamicLocal>();

		/// <summary>
		/// Constructor
		/// </summary>
		/// <param name="capacity">Initial capacity of <see cref="Locals"/></param>
		public PdbDynamicLocalsCustomDebugInfo(int capacity) => locals = new List<PdbDynamicLocal>(capacity);
	}

	/// <summary>
	/// Dynamic local info
	/// </summary>
	public sealed class PdbDynamicLocal {
		readonly IList<byte> flags;
		string name;
		Local local;

		/// <summary>
		/// Gets the dynamic flags
		/// </summary>
		public IList<byte> Flags => flags;

		/// <summary>
		/// Gets/sets the name of the local. The name must have at most 64 characters and no char can be NUL (0x0000).
		/// If null is written, <see cref="dnlib.DotNet.Emit.Local.Name"/> is returned instead.
		/// </summary>
		public string Name {
			get {
				var n = name;
				if (!(n is null))
					return n;
				return local?.Name;
			}
			set => name = value;
		}

		/// <summary>
		/// true if it's a constant and not a variable (<see cref="Local"/> is null)
		/// </summary>
		public bool IsConstant => Local is null;

		/// <summary>
		/// true if it's a variable (<see cref="Local"/> is not null)
		/// </summary>
		public bool IsVariable => !(Local is null);

		/// <summary>
		/// Gets/sets the local. Could be null if there's no local (it's a 'const' local).
		/// </summary>
		public Local Local {
			get => local;
			set => local = value;
		}

		/// <summary>
		/// Constructor
		/// </summary>
		public PdbDynamicLocal() => flags = new List<byte>();

		/// <summary>
		/// Constructor
		/// </summary>
		/// <param name="capacity">Initial capacity of <see cref="Flags"/></param>
		public PdbDynamicLocal(int capacity) => flags = new List<byte>(capacity);
	}

	/// <summary>
	/// Contains the EnC local variable slot map
	/// </summary>
	public sealed class PdbEditAndContinueLocalSlotMapCustomDebugInfo : PdbCustomDebugInfo {
		readonly byte[] data;

		/// <summary>
		/// Returns <see cref="PdbCustomDebugInfoKind.EditAndContinueLocalSlotMap"/>
		/// </summary>
		public override PdbCustomDebugInfoKind Kind => PdbCustomDebugInfoKind.EditAndContinueLocalSlotMap;

		/// <summary>
		/// Gets the custom debug info guid, see <see cref="CustomDebugInfoGuids"/>
		/// </summary>
		public override Guid Guid => CustomDebugInfoGuids.EncLocalSlotMap;

		/// <summary>
		/// Gets the data. Spec: https://github.com/dotnet/corefx/blob/master/src/System.Reflection.Metadata/specs/PortablePdb-Metadata.md#EditAndContinueLocalSlotMap
		/// </summary>
		public byte[] Data => data;

		/// <summary>
		/// Constructor
		/// </summary>
		/// <param name="data">Raw custom debug info data</param>
		public PdbEditAndContinueLocalSlotMapCustomDebugInfo(byte[] data) => this.data = data ?? throw new ArgumentNullException(nameof(data));
	}

	/// <summary>
	/// Contains the EnC lambda map
	/// </summary>
	public sealed class PdbEditAndContinueLambdaMapCustomDebugInfo : PdbCustomDebugInfo {
		readonly byte[] data;

		/// <summary>
		/// Returns <see cref="PdbCustomDebugInfoKind.EditAndContinueLambdaMap"/>
		/// </summary>
		public override PdbCustomDebugInfoKind Kind => PdbCustomDebugInfoKind.EditAndContinueLambdaMap;

		/// <summary>
		/// Gets the custom debug info guid, see <see cref="CustomDebugInfoGuids"/>
		/// </summary>
		public override Guid Guid => CustomDebugInfoGuids.EncLambdaAndClosureMap;

		/// <summary>
		/// Gets the data. Spec: https://github.com/dotnet/corefx/blob/master/src/System.Reflection.Metadata/specs/PortablePdb-Metadata.md#EditAndContinueLambdaAndClosureMap
		/// </summary>
		public byte[] Data => data;

		/// <summary>
		/// Constructor
		/// </summary>
		/// <param name="data">Raw custom debug info data</param>
		public PdbEditAndContinueLambdaMapCustomDebugInfo(byte[] data) => this.data = data ?? throw new ArgumentNullException(nameof(data));
	}

	/// <summary>
	/// Contains tuple element names for local variables and constants
	/// </summary>
	public sealed class PdbTupleElementNamesCustomDebugInfo : PdbCustomDebugInfo {
		readonly IList<PdbTupleElementNames> names;

		/// <summary>
		/// Returns <see cref="PdbCustomDebugInfoKind.TupleElementNames"/>
		/// </summary>
		public override PdbCustomDebugInfoKind Kind => PdbCustomDebugInfoKind.TupleElementNames;

		/// <summary>
		/// Gets the custom debug info guid, see <see cref="CustomDebugInfoGuids"/>
		/// </summary>
		public override Guid Guid => Guid.Empty;

		/// <summary>
		/// Gets the tuple element names
		/// </summary>
		public IList<PdbTupleElementNames> Names => names;

		/// <summary>
		/// Constructor
		/// </summary>
		public PdbTupleElementNamesCustomDebugInfo() => names = new List<PdbTupleElementNames>();

		/// <summary>
		/// Constructor
		/// </summary>
		/// <param name="capacity">Initial capacity of <see cref="Names"/></param>
		public PdbTupleElementNamesCustomDebugInfo(int capacity) => names = new List<PdbTupleElementNames>(capacity);
	}

	/// <summary>
	/// Tuple element name info
	/// </summary>
	public sealed class PdbTupleElementNames {
		readonly IList<string> tupleElementNames;
		string name;
		Local local;
		Instruction scopeStart, scopeEnd;

		/// <summary>
		/// Gets/sets the name of the local. If null is written, <see cref="dnlib.DotNet.Emit.Local.Name"/> is returned instead.
		/// </summary>
		public string Name {
			get {
				var n = name;
				if (!(n is null))
					return n;
				return local?.Name;
			}
			set => name = value;
		}

		/// <summary>
		/// Gets/sets the local. It's null if it's a constant, and non-null if it's a variable
		/// </summary>
		public Local Local {
			get => local;
			set => local = value;
		}

		/// <summary>
		/// true if it's a constant. Constants have a scope (<see cref="ScopeStart"/> and <see cref="ScopeEnd"/>)
		/// </summary>
		public bool IsConstant => local is null;

		/// <summary>
		/// true if it's a variable. Variables don't have a scope (<see cref="ScopeStart"/> and <see cref="ScopeEnd"/>)
		/// </summary>
		public bool IsVariable => !(local is null);

		/// <summary>
		/// Gets/sets the start of the scope or null. Only constants have a scope.
		/// </summary>
		public Instruction ScopeStart {
			get => scopeStart;
			set => scopeStart = value;
		}

		/// <summary>
		/// Gets/sets the end of the scope or null if it has no scope or if the scope ends at the end of the body. Only constants have a scope.
		/// </summary>
		public Instruction ScopeEnd {
			get => scopeEnd;
			set => scopeEnd = value;
		}

		/// <summary>
		/// Gets the tuple element names
		/// </summary>
		public IList<string> TupleElementNames => tupleElementNames;

		/// <summary>
		/// Constructor
		/// </summary>
		public PdbTupleElementNames() => tupleElementNames = new List<string>();

		/// <summary>
		/// Constructor
		/// </summary>
		/// <param name="capacity">Initial capacity of <see cref="TupleElementNames"/></param>
		public PdbTupleElementNames(int capacity) => tupleElementNames = new List<string>(capacity);
	}

	/// <summary>
	/// Contains tuple element names for local variables and constants
	/// </summary>
	public sealed class PortablePdbTupleElementNamesCustomDebugInfo : PdbCustomDebugInfo {
		readonly IList<string> names;

		/// <summary>
		/// Returns <see cref="PdbCustomDebugInfoKind.TupleElementNames_PortablePdb"/>
		/// </summary>
		public override PdbCustomDebugInfoKind Kind => PdbCustomDebugInfoKind.TupleElementNames_PortablePdb;

		/// <summary>
		/// Gets the custom debug info guid, see <see cref="CustomDebugInfoGuids"/>
		/// </summary>
		public override Guid Guid => CustomDebugInfoGuids.TupleElementNames;

		/// <summary>
		/// Gets the tuple element names
		/// </summary>
		public IList<string> Names => names;

		/// <summary>
		/// Constructor
		/// </summary>
		public PortablePdbTupleElementNamesCustomDebugInfo() => names = new List<string>();

		/// <summary>
		/// Constructor
		/// </summary>
		/// <param name="capacity">Initial capacity of <see cref="Names"/></param>
		public PortablePdbTupleElementNamesCustomDebugInfo(int capacity) => names = new List<string>(capacity);
	}

	/// <summary>
	/// Async method stepping info
	/// 
	/// It's internal and translated to a <see cref="PdbAsyncMethodCustomDebugInfo"/>
	/// </summary>
	sealed class PdbAsyncMethodSteppingInformationCustomDebugInfo : PdbCustomDebugInfo {
		readonly IList<PdbAsyncStepInfo> asyncStepInfos;

		/// <summary>
		/// Returns <see cref="PdbCustomDebugInfoKind.Unknown"/>
		/// </summary>
		public override PdbCustomDebugInfoKind Kind => PdbCustomDebugInfoKind.Unknown;

		/// <summary>
		/// Gets the custom debug info guid, see <see cref="CustomDebugInfoGuids"/>
		/// </summary>
		public override Guid Guid => CustomDebugInfoGuids.AsyncMethodSteppingInformationBlob;

		/// <summary>
		/// Gets the catch handler instruction or null
		/// </summary>
		public Instruction CatchHandler { get; set; }

		/// <summary>
		/// Gets all async step infos
		/// </summary>
		public IList<PdbAsyncStepInfo> AsyncStepInfos => asyncStepInfos;

		/// <summary>
		/// Constructor
		/// </summary>
		public PdbAsyncMethodSteppingInformationCustomDebugInfo() => asyncStepInfos = new List<PdbAsyncStepInfo>();
	}

	/// <summary>
	/// Default namespace
	/// </summary>
	public sealed class PdbDefaultNamespaceCustomDebugInfo : PdbCustomDebugInfo {
		/// <summary>
		/// Returns <see cref="PdbCustomDebugInfoKind.DefaultNamespace"/>
		/// </summary>
		public override PdbCustomDebugInfoKind Kind => PdbCustomDebugInfoKind.DefaultNamespace;

		/// <summary>
		/// Gets the custom debug info guid, see <see cref="CustomDebugInfoGuids"/>
		/// </summary>
		public override Guid Guid => CustomDebugInfoGuids.DefaultNamespace;

		/// <summary>
		/// Gets the default namespace
		/// </summary>
		public string Namespace { get; set; }

		/// <summary>
		/// Constructor
		/// </summary>
		public PdbDefaultNamespaceCustomDebugInfo() {
		}

		/// <summary>
		/// Constructor
		/// </summary>
		/// <param name="defaultNamespace">Default namespace</param>
		public PdbDefaultNamespaceCustomDebugInfo(string defaultNamespace) => Namespace = defaultNamespace;
	}

	/// <summary>
	/// Dynamic flags
	/// </summary>
	public sealed class PdbDynamicLocalVariablesCustomDebugInfo : PdbCustomDebugInfo {
		/// <summary>
		/// Returns <see cref="PdbCustomDebugInfoKind.DynamicLocalVariables"/>
		/// </summary>
		public override PdbCustomDebugInfoKind Kind => PdbCustomDebugInfoKind.DynamicLocalVariables;

		/// <summary>
		/// Gets the custom debug info guid, see <see cref="CustomDebugInfoGuids"/>
		/// </summary>
		public override Guid Guid => CustomDebugInfoGuids.DynamicLocalVariables;

		/// <summary>
		/// Gets/sets the dynamic flags
		/// </summary>
		public bool[] Flags { get; set; }

		/// <summary>
		/// Constructor
		/// </summary>
		public PdbDynamicLocalVariablesCustomDebugInfo() {
		}

		/// <summary>
		/// Constructor
		/// </summary>
		/// <param name="flags">Dynamic flags</param>
		public PdbDynamicLocalVariablesCustomDebugInfo(bool[] flags) => Flags = flags;
	}

	/// <summary>
	/// Contains the source code
	/// </summary>
	public sealed class PdbEmbeddedSourceCustomDebugInfo : PdbCustomDebugInfo {
		/// <summary>
		/// Returns <see cref="PdbCustomDebugInfoKind.EmbeddedSource"/>
		/// </summary>
		public override PdbCustomDebugInfoKind Kind => PdbCustomDebugInfoKind.EmbeddedSource;

		/// <summary>
		/// Gets the custom debug info guid, see <see cref="CustomDebugInfoGuids"/>
		/// </summary>
		public override Guid Guid => CustomDebugInfoGuids.EmbeddedSource;

		/// <summary>
		/// Gets the source code blob.
		/// 
		/// It's not decompressed and converted to a string because the encoding isn't specified.
		/// 
		/// https://github.com/dotnet/corefx/blob/master/src/System.Reflection.Metadata/specs/PortablePdb-Metadata.md#embedded-source-c-and-vb-compilers
		/// </summary>
		public byte[] SourceCodeBlob { get; set; }

		/// <summary>
		/// Constructor
		/// </summary>
		public PdbEmbeddedSourceCustomDebugInfo() {
		}

		/// <summary>
		/// Constructor
		/// </summary>
		/// <param name="sourceCodeBlob">Source code blob</param>
		public PdbEmbeddedSourceCustomDebugInfo(byte[] sourceCodeBlob) => SourceCodeBlob = sourceCodeBlob;
	}

	/// <summary>
	/// Contains the source link file
	/// </summary>
	public sealed class PdbSourceLinkCustomDebugInfo : PdbCustomDebugInfo {
		/// <summary>
		/// Returns <see cref="PdbCustomDebugInfoKind.SourceLink"/>
		/// </summary>
		public override PdbCustomDebugInfoKind Kind => PdbCustomDebugInfoKind.SourceLink;

		/// <summary>
		/// Gets the custom debug info guid, see <see cref="CustomDebugInfoGuids"/>
		/// </summary>
		public override Guid Guid => CustomDebugInfoGuids.SourceLink;

		/// <summary>
		/// Gets the source link file contents
		/// </summary>
		public byte[] FileBlob { get; set; }

		/// <summary>
		/// Constructor
		/// </summary>
		public PdbSourceLinkCustomDebugInfo() {
		}

		/// <summary>
		/// Constructor
		/// </summary>
		/// <param name="fileBlob">Source link file contents</param>
		public PdbSourceLinkCustomDebugInfo(byte[] fileBlob) => FileBlob = fileBlob;
	}

	/// <summary>
	/// Contains the source server file
	/// </summary>
	public sealed class PdbSourceServerCustomDebugInfo : PdbCustomDebugInfo {
		/// <summary>
		/// Returns <see cref="PdbCustomDebugInfoKind.SourceServer"/>
		/// </summary>
		public override PdbCustomDebugInfoKind Kind => PdbCustomDebugInfoKind.SourceServer;

		/// <summary>
		/// Gets the custom debug info guid, see <see cref="CustomDebugInfoGuids"/>
		/// </summary>
		public override Guid Guid => Guid.Empty;

		/// <summary>
		/// Gets the source server file contents
		/// </summary>
		public byte[] FileBlob { get; set; }

		/// <summary>
		/// Constructor
		/// </summary>
		public PdbSourceServerCustomDebugInfo() {
		}

		/// <summary>
		/// Constructor
		/// </summary>
		/// <param name="fileBlob">Source server file contents</param>
		public PdbSourceServerCustomDebugInfo(byte[] fileBlob) => FileBlob = fileBlob;
	}

	/// <summary>
	/// Async method info
	/// </summary>
	public sealed class PdbAsyncMethodCustomDebugInfo : PdbCustomDebugInfo {
		/// <summary>
		/// Returns <see cref="PdbCustomDebugInfoKind.AsyncMethod"/>
		/// </summary>
		public override PdbCustomDebugInfoKind Kind => PdbCustomDebugInfoKind.AsyncMethod;

		/// <summary>
		/// Gets the custom debug info guid, see <see cref="CustomDebugInfoGuids"/>
		/// </summary>
		public override Guid Guid => Guid.Empty;

		readonly IList<PdbAsyncStepInfo> asyncStepInfos;

		/// <summary>
		/// Gets/sets the starting method that initiates the async operation
		/// </summary>
		public MethodDef KickoffMethod { get; set; }

		/// <summary>
		/// Gets/sets the instruction for the compiler generated catch handler that wraps an async method.
		/// This can be null.
		/// </summary>
		public Instruction CatchHandlerInstruction { get; set; }

		/// <summary>
		/// Gets all step infos used by the debugger
		/// </summary>
		public IList<PdbAsyncStepInfo> StepInfos => asyncStepInfos;

		/// <summary>
		/// Constructor
		/// </summary>
		public PdbAsyncMethodCustomDebugInfo() => asyncStepInfos = new List<PdbAsyncStepInfo>();

		/// <summary>
		/// Constructor
		/// </summary>
		/// <param name="stepInfosCapacity">Default capacity for <see cref="StepInfos"/></param>
		public PdbAsyncMethodCustomDebugInfo(int stepInfosCapacity) => asyncStepInfos = new List<PdbAsyncStepInfo>(stepInfosCapacity);
	}

	/// <summary>
	/// Async step info used by debuggers
	/// </summary>
	public struct PdbAsyncStepInfo {
		/// <summary>
		/// The yield instruction
		/// </summary>
		public Instruction YieldInstruction;

		/// <summary>
		/// Resume method
		/// </summary>
		public MethodDef BreakpointMethod;

		/// <summary>
		/// Resume instruction (where the debugger puts a breakpoint)
		/// </summary>
		public Instruction BreakpointInstruction;

		/// <summary>
		/// Constructor
		/// </summary>
		/// <param name="yieldInstruction">The yield instruction</param>
		/// <param name="breakpointMethod">Resume method</param>
		/// <param name="breakpointInstruction">Resume instruction (where the debugger puts a breakpoint)</param>
		public PdbAsyncStepInfo(Instruction yieldInstruction, MethodDef breakpointMethod, Instruction breakpointInstruction) {
			YieldInstruction = yieldInstruction;
			BreakpointMethod = breakpointMethod;
			BreakpointInstruction = breakpointInstruction;
		}
	}

	/// <summary>
	/// Iterator method
	/// </summary>
	public sealed class PdbIteratorMethodCustomDebugInfo : PdbCustomDebugInfo {
		/// <summary>
		/// Returns <see cref="PdbCustomDebugInfoKind.IteratorMethod"/>
		/// </summary>
		public override PdbCustomDebugInfoKind Kind => PdbCustomDebugInfoKind.IteratorMethod;

		/// <summary>
		/// Gets the custom debug info guid, see <see cref="CustomDebugInfoGuids"/>
		/// </summary>
		public override Guid Guid => Guid.Empty;

		/// <summary>
		/// Gets the kickoff method
		/// </summary>
		public MethodDef KickoffMethod { get; set; }

		/// <summary>
		/// Constructor
		/// </summary>
		public PdbIteratorMethodCustomDebugInfo() {
		}

		/// <summary>
		/// Constructor
		/// </summary>
		/// <param name="kickoffMethod">Kickoff method</param>
		public PdbIteratorMethodCustomDebugInfo(MethodDef kickoffMethod) => KickoffMethod = kickoffMethod;
	}
}<|MERGE_RESOLUTION|>--- conflicted
+++ resolved
@@ -279,11 +279,7 @@
 		/// <summary>
 		/// true if it's a syntesized local (<see cref="Start"/> and <see cref="End"/> are both null)
 		/// </summary>
-<<<<<<< HEAD
-		public readonly bool IsSynthesizedLocal => Start == null && End == null;
-=======
-		public bool IsSynthesizedLocal => Start is null && End is null;
->>>>>>> b4843c7c
+		public readonly bool IsSynthesizedLocal => Start is null && End is null;
 
 		/// <summary>
 		/// The instruction of the first operation in the scope. Can be null if it's a synthesized local

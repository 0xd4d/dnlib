/*
    Copyright (C) 2012-2013 de4dot@gmail.com

    Permission is hereby granted, free of charge, to any person obtaining
    a copy of this software and associated documentation files (the
    "Software"), to deal in the Software without restriction, including
    without limitation the rights to use, copy, modify, merge, publish,
    distribute, sublicense, and/or sell copies of the Software, and to
    permit persons to whom the Software is furnished to do so, subject to
    the following conditions:

    The above copyright notice and this permission notice shall be
    included in all copies or substantial portions of the Software.

    THE SOFTWARE IS PROVIDED "AS IS", WITHOUT WARRANTY OF ANY KIND,
    EXPRESS OR IMPLIED, INCLUDING BUT NOT LIMITED TO THE WARRANTIES OF
    MERCHANTABILITY, FITNESS FOR A PARTICULAR PURPOSE AND NONINFRINGEMENT.
    IN NO EVENT SHALL THE AUTHORS OR COPYRIGHT HOLDERS BE LIABLE FOR ANY
    CLAIM, DAMAGES OR OTHER LIABILITY, WHETHER IN AN ACTION OF CONTRACT,
    TORT OR OTHERWISE, ARISING FROM, OUT OF OR IN CONNECTION WITH THE
    SOFTWARE OR THE USE OR OTHER DEALINGS IN THE SOFTWARE.
*/

﻿using System;
using System.Collections.Generic;
using System.IO;
using dnlib.IO;
using dnlib.DotNet.MD;

namespace dnlib.DotNet.Writer {
	/// <summary>
	/// #US heap
	/// </summary>
<<<<<<< HEAD
	public sealed class USHeap : HeapBase {
=======
	public sealed class USHeap : HeapBase, IOffsetHeap<string> {
>>>>>>> fbd02dff
		Dictionary<string, uint> cachedDict = new Dictionary<string, uint>(StringComparer.Ordinal);
		List<string> cached = new List<string>();
		uint nextOffset = 1;
		byte[] originalData;
		Dictionary<uint, byte[]> userRawData;

		/// <inheritdoc/>
		public override string Name {
			get { return "#US"; }
		}

		/// <summary>
		/// Populates strings from an existing <see cref="USStream"/> (eg. to preserve
		/// string tokens)
		/// </summary>
		/// <param name="usStream">The #US stream with the original content</param>
		public void Populate(USStream usStream) {
			if (originalData != null)
				throw new InvalidOperationException("Can't call method twice");
			if (nextOffset != 1)
				throw new InvalidOperationException("Add() has already been called");
			if (usStream == null || usStream.ImageStream.Length == 0)
				return;

			using (var reader = usStream.ImageStream.Clone()) {
				originalData = reader.ReadAllBytes();
				nextOffset = (uint)originalData.Length;
				Populate(reader);
			}
		}

		void Populate(IImageStream reader) {
			var chars = new char[0x200];
			reader.Position = 1;
			while (reader.Position < reader.Length) {
				uint offset = (uint)reader.Position;
				uint len;
				if (!reader.ReadCompressedUInt32(out len)) {
					if (offset == reader.Position)
						reader.Position++;
					continue;
				}
				if (len == 0 || reader.Position + len > reader.Length)
					continue;

				int stringLen = (int)len / 2;
				if (stringLen > chars.Length)
					Array.Resize(ref chars, stringLen);
				for (int i = 0; i < stringLen; i++)
					chars[i] = (char)reader.ReadUInt16();
				if ((len & 1) != 0)
					reader.ReadByte();
				var s = new string(chars, 0, stringLen);

				if (!cachedDict.ContainsKey(s))
					cachedDict[s] = offset;
			}
		}

		/// <summary>
		/// Adds a string to the #US heap
		/// </summary>
		/// <param name="s">The string</param>
		/// <returns>The offset of the string in the #US heap</returns>
		public uint Add(string s) {
			if (isReadOnly)
				throw new ModuleWriterException("Trying to modify #US when it's read-only");
			if (s == null)
				s = string.Empty;

			uint offset;
			if (cachedDict.TryGetValue(s, out offset))
				return offset;
			return AddToCache(s);
		}

		/// <summary>
		/// Adds a string to the #US heap
		/// </summary>
		/// <param name="s">The string</param>
		/// <returns>The offset of the string in the #US heap</returns>
		public uint Create(string s) {
			if (isReadOnly)
				throw new ModuleWriterException("Trying to modify #US when it's read-only");
			return AddToCache(s ?? string.Empty);
		}

		uint AddToCache(string s) {
			uint offset;
			cached.Add(s);
			cachedDict[s] = offset = nextOffset;
			nextOffset += (uint)GetRawDataSize(s);
			return offset;
		}

		/// <inheritdoc/>
		public override uint GetRawLength() {
			return nextOffset;
		}

		/// <inheritdoc/>
		protected override void WriteToImpl(BinaryWriter writer) {
			if (originalData != null)
				writer.Write(originalData);
			else
				writer.Write((byte)0);

			uint offset = originalData != null ? (uint)originalData.Length : 1;
			foreach (var s in cached) {
				int rawLen = GetRawDataSize(s);
				byte[] rawData;
				if (userRawData != null && userRawData.TryGetValue(offset, out rawData)) {
					if (rawData.Length != rawLen)
						throw new InvalidOperationException("Invalid length of raw data");
					writer.Write(rawData);
				}
				else
					WriteString(writer, s);
				offset += (uint)rawLen;
			}
		}

		void WriteString(BinaryWriter writer, string s) {
			writer.WriteCompressedUInt32((uint)s.Length * 2 + 1);
			byte last = 0;
			for (int i = 0; i < s.Length; i++) {
				ushort c = (ushort)s[i];
				writer.Write(c);
				if (c > 0xFF || (1 <= c && c <= 8) || (0x0E <= c && c <= 0x1F) || c == 0x27 || c == 0x2D || c == 0x7F)
					last = 1;
			}
			writer.Write(last);
		}

		/// <inheritdoc/>
		public int GetRawDataSize(string data) {
			return Utils.GetCompressedUInt32Length((uint)data.Length * 2 + 1) + data.Length * 2 + 1;
		}

		/// <inheritdoc/>
		public void SetRawData(uint offset, byte[] rawData) {
			if (rawData == null)
				throw new ArgumentNullException("rawData");
			if (userRawData == null)
				userRawData = new Dictionary<uint, byte[]>();
			userRawData[offset] = rawData;
		}

		/// <inheritdoc/>
		public IEnumerable<KeyValuePair<uint, byte[]>> GetAllRawData() {
			var memStream = new MemoryStream();
			var writer = new BinaryWriter(memStream);
			uint offset = originalData != null ? (uint)originalData.Length : 1;
			foreach (var s in cached) {
				memStream.Position = 0;
				memStream.SetLength(0);
				WriteString(writer, s);
				yield return new KeyValuePair<uint, byte[]>(offset, memStream.ToArray());
				offset += (uint)memStream.Length;
			}
		}
	}
}<|MERGE_RESOLUTION|>--- conflicted
+++ resolved
@@ -31,11 +31,7 @@
 	/// <summary>
 	/// #US heap
 	/// </summary>
-<<<<<<< HEAD
-	public sealed class USHeap : HeapBase {
-=======
 	public sealed class USHeap : HeapBase, IOffsetHeap<string> {
->>>>>>> fbd02dff
 		Dictionary<string, uint> cachedDict = new Dictionary<string, uint>(StringComparer.Ordinal);
 		List<string> cached = new List<string>();
 		uint nextOffset = 1;

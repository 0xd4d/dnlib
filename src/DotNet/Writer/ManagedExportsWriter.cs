﻿// dnlib: See LICENSE.txt for more info

using System;
using System.Collections.Generic;
using System.Diagnostics;
using System.IO;
using System.Text;
using dnlib.IO;
using dnlib.PE;

namespace dnlib.DotNet.Writer {
	sealed class ManagedExportsWriter {
		const uint DEFAULT_VTBL_FIXUPS_ALIGNMENT = 4;
		const uint DEFAULT_SDATA_ALIGNMENT = 8;
		const StubType stubType = StubType.Export;
		readonly string moduleName;
		readonly Machine machine;
		readonly RelocDirectory relocDirectory;
		readonly MetaData metaData;
		readonly PEHeaders peHeaders;
		readonly Action<string, object[]> logError;
		readonly VtableFixupsChunk vtableFixups;
		readonly StubsChunk stubsChunk;
		readonly SdataChunk sdataChunk;
		readonly ExportDir exportDir;
		readonly List<VTableInfo> vtables;
		readonly List<MethodInfo> allMethodInfos;
		readonly List<MethodInfo> sortedOrdinalMethodInfos;
		readonly List<MethodInfo> sortedNameMethodInfos;
		readonly CpuArch cpuArch;
		uint exportDirOffset;

		bool Is64Bit => machine == Machine.IA64 || machine == Machine.AMD64 || machine == Machine.ARM64;
		FileOffset ExportDirOffset => sdataChunk.FileOffset + exportDirOffset;
		RVA ExportDirRVA => sdataChunk.RVA + exportDirOffset;
		uint ExportDirSize => 0x28;
		internal bool HasExports => vtables.Count != 0;

		sealed class ExportDir : IChunk {
			readonly ManagedExportsWriter owner;
			public FileOffset FileOffset => owner.ExportDirOffset;
			public RVA RVA => owner.ExportDirRVA;
			public ExportDir(ManagedExportsWriter owner) => this.owner = owner;
			void IChunk.SetOffset(FileOffset offset, RVA rva) => throw new NotSupportedException();
			public uint GetFileLength() => owner.ExportDirSize;
			public uint GetVirtualSize() => GetFileLength();
			void IChunk.WriteTo(BinaryWriter writer) => throw new NotSupportedException();
		}

		sealed class VtableFixupsChunk : IChunk {
			readonly ManagedExportsWriter owner;
			FileOffset offset;
			RVA rva;
			internal uint length;
			public FileOffset FileOffset => offset;
			public RVA RVA => rva;
			public VtableFixupsChunk(ManagedExportsWriter owner) => this.owner = owner;
			public void SetOffset(FileOffset offset, RVA rva) {
				this.offset = offset;
				this.rva = rva;
			}
			public uint GetFileLength() => length;
			public uint GetVirtualSize() => GetFileLength();
			public void WriteTo(BinaryWriter writer) => owner.WriteVtableFixups(writer);
		}

		sealed class StubsChunk : IChunk {
			readonly ManagedExportsWriter owner;
			FileOffset offset;
			RVA rva;
			internal uint length;
			public FileOffset FileOffset => offset;
			public RVA RVA => rva;
			public StubsChunk(ManagedExportsWriter owner) => this.owner = owner;
			public void SetOffset(FileOffset offset, RVA rva) {
				this.offset = offset;
				this.rva = rva;
			}
			public uint GetFileLength() => length;
			public uint GetVirtualSize() => GetFileLength();
			public void WriteTo(BinaryWriter writer) => owner.WriteStubs(writer);
		}

		sealed class SdataChunk : IChunk {
			readonly ManagedExportsWriter owner;
			FileOffset offset;
			RVA rva;
			internal uint length;
			public FileOffset FileOffset => offset;
			public RVA RVA => rva;
			public SdataChunk(ManagedExportsWriter owner) => this.owner = owner;
			public void SetOffset(FileOffset offset, RVA rva) {
				this.offset = offset;
				this.rva = rva;
			}
			public uint GetFileLength() => length;
			public uint GetVirtualSize() => GetFileLength();
			public void WriteTo(BinaryWriter writer) => owner.WriteSdata(writer);
		}

		public ManagedExportsWriter(string moduleName, Machine machine, RelocDirectory relocDirectory, MetaData metaData, PEHeaders peHeaders, Action<string, object[]> logError) {
			this.moduleName = moduleName;
			this.machine = machine;
			this.relocDirectory = relocDirectory;
			this.metaData = metaData;
			this.peHeaders = peHeaders;
			this.logError = logError;
			vtableFixups = new VtableFixupsChunk(this);
			stubsChunk = new StubsChunk(this);
			sdataChunk = new SdataChunk(this);
			exportDir = new ExportDir(this);
			vtables = new List<VTableInfo>();
			allMethodInfos = new List<MethodInfo>();
			sortedOrdinalMethodInfos = new List<MethodInfo>();
			sortedNameMethodInfos = new List<MethodInfo>();
			// The error is reported later when we know that there's at least one exported method
			CpuArch.TryGetCpuArch(machine, out cpuArch);
		}

		internal void AddTextChunks(PESection textSection) {
			textSection.Add(vtableFixups, DEFAULT_VTBL_FIXUPS_ALIGNMENT);
			if (cpuArch != null)
				textSection.Add(stubsChunk, cpuArch.GetStubAlignment(stubType));
		}

		internal void AddSdataChunks(PESection sdataSection) => sdataSection.Add(sdataChunk, DEFAULT_SDATA_ALIGNMENT);

		internal void InitializeChunkProperties() {
			if (allMethodInfos.Count == 0)
				return;
			peHeaders.ExportDirectory = exportDir;
			peHeaders.ImageCor20Header.VtableFixups = vtableFixups;
		}

		internal void AddExportedMethods(List<MethodDef> methods, uint timestamp) {
			if (methods.Count == 0)
				return;

			// Only check for an unsupported machine when we know there's at least one exported method
			if (cpuArch == null) {
				logError("The module has exported methods but the CPU architecture isn't supported: {0} (0x{1:X4})", new object[] { machine, (ushort)machine });
				return;
			}
			if (methods.Count > 0x10000) {
				logError("Too many methods have been exported. No more than 2^16 methods can be exported. Number of exported methods: {0}", new object[] { methods.Count });
				return;
			}

			Initialize(methods, timestamp);
		}

		sealed class MethodInfo {
			public readonly MethodDef Method;
			public readonly uint StubChunkOffset;
			public int FunctionIndex;
			public uint ManagedVtblOffset;
			public uint NameOffset;
			public int NameIndex;
			public byte[] NameBytes;
			public MethodInfo(MethodDef method, uint stubChunkOffset) {
				Method = method;
				StubChunkOffset = stubChunkOffset;
			}
		}

		sealed class VTableInfo {
			public uint SdataChunkOffset { get; set; }
			public readonly VTableFlags Flags;
			public readonly List<MethodInfo> Methods;
			public VTableInfo(VTableFlags flags) {
				Flags = flags;
				Methods = new List<MethodInfo>();
			}
		}

		void Initialize(List<MethodDef> methods, uint timestamp) {
			var dict = new Dictionary<int, List<VTableInfo>>();
			var baseFlags = Is64Bit ? VTableFlags._64Bit : VTableFlags._32Bit;
			uint stubOffset = 0;
			uint stubAlignment = cpuArch.GetStubAlignment(stubType);
			uint stubCodeOffset = cpuArch.GetStubCodeOffset(stubType);
			uint stubSize = cpuArch.GetStubSize(stubType);
			foreach (var method in methods) {
				var exportInfo = method.ExportInfo;
				Debug.Assert(exportInfo != null);
				if (exportInfo == null)
					continue;

				var flags = baseFlags;
				if ((exportInfo.Options & MethodExportInfoOptions.FromUnmanaged) != 0)
					flags |= VTableFlags.FromUnmanaged;
				if ((exportInfo.Options & MethodExportInfoOptions.FromUnmanagedRetainAppDomain) != 0)
					flags |= VTableFlags.FromUnmanagedRetainAppDomain;
				if ((exportInfo.Options & MethodExportInfoOptions.CallMostDerived) != 0)
					flags |= VTableFlags.CallMostDerived;

				if (!dict.TryGetValue((int)flags, out var list))
					dict.Add((int)flags, list = new List<VTableInfo>());
				if (list.Count == 0 || list[list.Count - 1].Methods.Count >= ushort.MaxValue)
					list.Add(new VTableInfo(flags));
				var info = new MethodInfo(method, stubOffset + stubCodeOffset);
				allMethodInfos.Add(info);
				list[list.Count - 1].Methods.Add(info);
				stubOffset = (stubOffset + stubSize + stubAlignment - 1) & ~(stubAlignment - 1);
			}

			foreach (var kv in dict)
				vtables.AddRange(kv.Value);

			WriteSdataBlob(timestamp);

			vtableFixups.length = (uint)vtables.Count * 8;
			stubsChunk.length = stubOffset;
			sdataChunk.length = (uint)sdataBytesInfo.Data.Length;

			uint expectedOffset = 0;
			foreach (var info in allMethodInfos) {
				uint currentOffset = info.StubChunkOffset - stubCodeOffset;
				if (expectedOffset != currentOffset)
					throw new InvalidOperationException();
				cpuArch.WriteStubRelocs(stubType, relocDirectory, stubsChunk, currentOffset);
				expectedOffset = (currentOffset + stubSize + stubAlignment - 1) & ~(stubAlignment - 1);
			}
			if (expectedOffset != stubOffset)
				throw new InvalidOperationException();
		}

		struct NamesBlob {
			readonly Dictionary<string, NameInfo> nameOffsets;
			readonly List<byte[]> names;
			readonly List<uint> methodNameOffsets;
			uint currentOffset;
			int methodNamesCount;
			bool methodNamesIsFrozen;

			public int MethodNamesCount => methodNamesCount;

			readonly struct NameInfo {
				public readonly uint Offset;
				public readonly byte[] Bytes;
				public NameInfo(uint offset, byte[] bytes) {
					Offset = offset;
					Bytes = bytes;
				}
			}

			public NamesBlob(bool dummy) {
				nameOffsets = new Dictionary<string, NameInfo>(StringComparer.Ordinal);
				names = new List<byte[]>();
				methodNameOffsets = new List<uint>();
				currentOffset = 0;
				methodNamesCount = 0;
				methodNamesIsFrozen = false;
			}

			public uint GetMethodNameOffset(string name, out byte[] bytes) {
				if (methodNamesIsFrozen)
					throw new InvalidOperationException();
				methodNamesCount++;
				uint offset = GetOffset(name, out bytes);
				methodNameOffsets.Add(offset);
				return offset;
			}

			public uint GetOtherNameOffset(string name) {
				methodNamesIsFrozen = true;
				return GetOffset(name, out var bytes);
			}

			uint GetOffset(string name, out byte[] bytes) {
				if (nameOffsets.TryGetValue(name, out var nameInfo)) {
					bytes = nameInfo.Bytes;
					return nameInfo.Offset;
				}
				bytes = GetNameASCIIZ(name);
				names.Add(bytes);
				uint offset = currentOffset;
				nameOffsets.Add(name, new NameInfo(offset, bytes));
				currentOffset += (uint)bytes.Length;
				return offset;
			}

			// If this method gets updated, also update the reader (MethodExportInfoProvider)
			static byte[] GetNameASCIIZ(string name) {
				Debug.Assert(name != null);
				int size = Encoding.UTF8.GetByteCount(name);
				var bytes = new byte[size + 1];
				Encoding.UTF8.GetBytes(name, 0, name.Length, bytes, 0);
				if (bytes[bytes.Length - 1] != 0)
					throw new ModuleWriterException();
				return bytes;
			}

			public void Write(BinaryWriter writer) {
				foreach (var name in names)
					writer.Write(name);
			}

			public uint[] GetMethodNameOffsets() => methodNameOffsets.ToArray();
		}

		struct SdataBytesInfo {
			public byte[] Data;
			public uint namesBlobStreamOffset;
			public uint moduleNameOffset;
			public uint exportDirModuleNameStreamOffset;
			public uint exportDirAddressOfFunctionsStreamOffset;
			public uint addressOfFunctionsStreamOffset;
			public uint addressOfNamesStreamOffset;
			public uint addressOfNameOrdinalsStreamOffset;
			public uint[] MethodNameOffsets;
		}
		SdataBytesInfo sdataBytesInfo;

		/// <summary>
		/// Writes the .sdata blob. We could write the data in any order, but we write the data in the same order as ILASM
		/// </summary>
		/// <param name="timestamp">PE timestamp</param>
		void WriteSdataBlob(uint timestamp) {
			var stream = new MemoryStream();
			var writer = new BinaryWriter(stream);

			// Write all vtables (referenced from the .text section)
			Debug.Assert((writer.BaseStream.Position & 7) == 0);
			foreach (var vtbl in vtables) {
				vtbl.SdataChunkOffset = (uint)writer.BaseStream.Position;
				foreach (var info in vtbl.Methods) {
					info.ManagedVtblOffset = (uint)writer.BaseStream.Position;
					writer.Write(0x06000000 + metaData.GetRid(info.Method));
					if ((vtbl.Flags & VTableFlags._64Bit) != 0)
						writer.Write(0U);
				}
			}

			var namesBlob = new NamesBlob(1 == 2);
			int nameIndex = 0;
			bool error = false;
			foreach (var info in allMethodInfos) {
				var exportInfo = info.Method.ExportInfo;
				var name = exportInfo.Name;
				if (name == null) {
					if (exportInfo.Ordinal != null) {
						sortedOrdinalMethodInfos.Add(info);
						continue;
					}
					name = info.Method.Name;
				}
				if (string.IsNullOrEmpty(name)) {
<<<<<<< HEAD
					logError("Exported method name is null or empty, method: {0} (0x{1:X8})", new object[] { info.Method, info.Method.MDToken.Raw });
=======
					error = true;
					logError("Exported method name is null or empty, method: {0} (0x{1:X8})", info.Method, info.Method.MDToken.Raw);
>>>>>>> d57237e6
					continue;
				}
				info.NameOffset = namesBlob.GetMethodNameOffset(name, out info.NameBytes);
				info.NameIndex = nameIndex++;
				sortedNameMethodInfos.Add(info);
			}
			Debug.Assert(error || sortedOrdinalMethodInfos.Count + sortedNameMethodInfos.Count == allMethodInfos.Count);
			sdataBytesInfo.MethodNameOffsets = namesBlob.GetMethodNameOffsets();
			Debug.Assert(sortedNameMethodInfos.Count == sdataBytesInfo.MethodNameOffsets.Length);
			sdataBytesInfo.moduleNameOffset = namesBlob.GetOtherNameOffset(moduleName);

			sortedOrdinalMethodInfos.Sort((a, b) => a.Method.ExportInfo.Ordinal.Value.CompareTo(b.Method.ExportInfo.Ordinal.Value));
			sortedNameMethodInfos.Sort((a, b) => CompareTo(a.NameBytes, b.NameBytes));

			int ordinalBase, nextFreeOrdinal;
			if (sortedOrdinalMethodInfos.Count == 0) {
				ordinalBase = 0;
				nextFreeOrdinal = 0;
			}
			else {
				ordinalBase = sortedOrdinalMethodInfos[0].Method.ExportInfo.Ordinal.Value;
				nextFreeOrdinal = sortedOrdinalMethodInfos[sortedOrdinalMethodInfos.Count - 1].Method.ExportInfo.Ordinal.Value + 1;
			}
			int nameFuncBaseIndex = nextFreeOrdinal - ordinalBase;
			int lastFuncIndex = 0;
			for (int i = 0; i < sortedOrdinalMethodInfos.Count; i++) {
				int index = sortedOrdinalMethodInfos[i].Method.ExportInfo.Ordinal.Value - ordinalBase;
				sortedOrdinalMethodInfos[i].FunctionIndex = index;
				lastFuncIndex = index;
			}
			for (int i = 0; i < sortedNameMethodInfos.Count; i++) {
				lastFuncIndex = nameFuncBaseIndex + i;
				sortedNameMethodInfos[i].FunctionIndex = lastFuncIndex;
			}
			int funcSize = lastFuncIndex + 1;
			if (funcSize > 0x10000) {
				logError("Exported function array is too big");
				return;
			}

			// Write IMAGE_EXPORT_DIRECTORY
			Debug.Assert((writer.BaseStream.Position & 3) == 0);
			exportDirOffset = (uint)writer.BaseStream.Position;
			writer.Write(0U); // Characteristics
			writer.Write(timestamp);
			writer.Write(0U); // MajorVersion, MinorVersion
			sdataBytesInfo.exportDirModuleNameStreamOffset = (uint)writer.BaseStream.Position;
			writer.Write(0U); // Name
			writer.Write(ordinalBase); // Base
			writer.Write((uint)funcSize); // NumberOfFunctions
			writer.Write(sdataBytesInfo.MethodNameOffsets.Length); // NumberOfNames
			sdataBytesInfo.exportDirAddressOfFunctionsStreamOffset = (uint)writer.BaseStream.Position;
			writer.Write(0U); // AddressOfFunctions
			writer.Write(0U); // AddressOfNames
			writer.Write(0U); // AddressOfNameOrdinals

			sdataBytesInfo.addressOfFunctionsStreamOffset = (uint)writer.BaseStream.Position;
			WriteZeroes(writer, funcSize * 4);
			sdataBytesInfo.addressOfNamesStreamOffset = (uint)writer.BaseStream.Position;
			WriteZeroes(writer, sdataBytesInfo.MethodNameOffsets.Length * 4);
			sdataBytesInfo.addressOfNameOrdinalsStreamOffset = (uint)writer.BaseStream.Position;
			WriteZeroes(writer, sdataBytesInfo.MethodNameOffsets.Length * 2);
			sdataBytesInfo.namesBlobStreamOffset = (uint)writer.BaseStream.Position;
			namesBlob.Write(writer);

			sdataBytesInfo.Data = stream.ToArray();
		}

		void WriteSdata(BinaryWriter writer) {
			if (sdataBytesInfo.Data == null)
				return;
			PatchSdataBytesBlob();
			writer.Write(sdataBytesInfo.Data);
		}

		void PatchSdataBytesBlob() {
			uint rva = (uint)sdataChunk.RVA;
			uint namesBaseOffset = rva + sdataBytesInfo.namesBlobStreamOffset;

			var writer = new BinaryWriter(new MemoryStream(sdataBytesInfo.Data));

			writer.BaseStream.Position = sdataBytesInfo.exportDirModuleNameStreamOffset;
			writer.Write(namesBaseOffset + sdataBytesInfo.moduleNameOffset);

			writer.BaseStream.Position = sdataBytesInfo.exportDirAddressOfFunctionsStreamOffset;
			writer.Write(rva + sdataBytesInfo.addressOfFunctionsStreamOffset); // AddressOfFunctions
			if (sdataBytesInfo.MethodNameOffsets.Length != 0) {
				writer.Write(rva + sdataBytesInfo.addressOfNamesStreamOffset); // AddressOfNames
				writer.Write(rva + sdataBytesInfo.addressOfNameOrdinalsStreamOffset); // AddressOfNameOrdinals
			}

			uint funcBaseRva = (uint)stubsChunk.RVA;
			writer.BaseStream.Position = sdataBytesInfo.addressOfFunctionsStreamOffset;
			int currentFuncIndex = 0;
			foreach (var info in sortedOrdinalMethodInfos) {
				int zeroes = info.FunctionIndex - currentFuncIndex;
				if (zeroes < 0)
					throw new InvalidOperationException();
				while (zeroes-- > 0)
					writer.Write(0);
				writer.Write(funcBaseRva + info.StubChunkOffset);
				currentFuncIndex = info.FunctionIndex + 1;
			}
			foreach (var info in sortedNameMethodInfos) {
				if (info.FunctionIndex != currentFuncIndex++)
					throw new InvalidOperationException();
				writer.Write(funcBaseRva + info.StubChunkOffset);
			}

			var nameOffsets = sdataBytesInfo.MethodNameOffsets;
			if (nameOffsets.Length != 0) {
				writer.BaseStream.Position = sdataBytesInfo.addressOfNamesStreamOffset;
				foreach (var info in sortedNameMethodInfos)
					writer.Write(namesBaseOffset + nameOffsets[info.NameIndex]);

				writer.BaseStream.Position = sdataBytesInfo.addressOfNameOrdinalsStreamOffset;
				foreach (var info in sortedNameMethodInfos)
					writer.Write((ushort)info.FunctionIndex);
			}
		}

		static void WriteZeroes(BinaryWriter writer, int count) {
			while (count >= 8) {
				writer.Write(0UL);
				count -= 8;
			}
			for (int i = 0; i < count; i++)
				writer.Write((byte)0);
		}

		void WriteVtableFixups(BinaryWriter writer) {
			if (vtables.Count == 0)
				return;

			foreach (var vtbl in vtables) {
				Debug.Assert(vtbl.Methods.Count <= ushort.MaxValue);
				writer.Write((uint)sdataChunk.RVA + vtbl.SdataChunkOffset);
				writer.Write((ushort)vtbl.Methods.Count);
				writer.Write((ushort)vtbl.Flags);
			}
		}

		void WriteStubs(BinaryWriter writer) {
			if (vtables.Count == 0)
				return;
			if (cpuArch == null)
				return;

			ulong imageBase = peHeaders.ImageBase;
			uint stubsBaseRva = (uint)stubsChunk.RVA;
			uint vtblBaseRva = (uint)sdataChunk.RVA;
			uint expectedOffset = 0;
			uint stubCodeOffset = cpuArch.GetStubCodeOffset(stubType);
			uint stubSize = cpuArch.GetStubSize(stubType);
			uint stubAlignment = cpuArch.GetStubAlignment(stubType);
			int zeroes = (int)((stubSize + stubAlignment - 1 & ~(stubAlignment - 1)) - stubSize);
			foreach (var info in allMethodInfos) {
				uint currentOffset = info.StubChunkOffset - stubCodeOffset;
				if (expectedOffset != currentOffset)
					throw new InvalidOperationException();
				var pos = writer.BaseStream.Position;
				cpuArch.WriteStub(stubType, writer, imageBase, stubsBaseRva + currentOffset, vtblBaseRva + info.ManagedVtblOffset);
				Debug.Assert(pos + stubSize == writer.BaseStream.Position, "The full stub wasn't written");
				if (pos + stubSize != writer.BaseStream.Position)
					throw new InvalidOperationException();
				if (zeroes != 0)
					WriteZeroes(writer, zeroes);
				expectedOffset = (currentOffset + stubSize + stubAlignment - 1) & ~(stubAlignment - 1);
			}
			if (expectedOffset != stubsChunk.length)
				throw new InvalidOperationException();
		}

		static int CompareTo(byte[] a, byte[] b) {
			if (a == b)
				return 0;
			int max = Math.Min(a.Length, b.Length);
			for (int i = 0; i < max; i++) {
				int c = a[i] - b[i];
				if (c != 0)
					return c;
			}
			return a.Length - b.Length;
		}
	}
}<|MERGE_RESOLUTION|>--- conflicted
+++ resolved
@@ -346,12 +346,8 @@
 					name = info.Method.Name;
 				}
 				if (string.IsNullOrEmpty(name)) {
-<<<<<<< HEAD
+					error = true;
 					logError("Exported method name is null or empty, method: {0} (0x{1:X8})", new object[] { info.Method, info.Method.MDToken.Raw });
-=======
-					error = true;
-					logError("Exported method name is null or empty, method: {0} (0x{1:X8})", info.Method, info.Method.MDToken.Raw);
->>>>>>> d57237e6
 					continue;
 				}
 				info.NameOffset = namesBlob.GetMethodNameOffset(name, out info.NameBytes);
@@ -388,7 +384,7 @@
 			}
 			int funcSize = lastFuncIndex + 1;
 			if (funcSize > 0x10000) {
-				logError("Exported function array is too big");
+				logError("Exported function array is too big", Array2.Empty<object>());
 				return;
 			}
 
